/*
    Copyright 2017 Zheyong Fan, Ville Vierimaa, Mikko Ervasti, and Ari Harju
    This file is part of GPUMD.
    GPUMD is free software: you can redistribute it and/or modify
    it under the terms of the GNU General Public License as published by
    the Free Software Foundation, either version 3 of the License, or
    (at your option) any later version.
    GPUMD is distributed in the hope that it will be useful,
    but WITHOUT ANY WARRANTY; without even the implied warranty of
    MERCHANTABILITY or FITNESS FOR A PARTICULAR PURPOSE.  See the
    GNU General Public License for more details.
    You should have received a copy of the GNU General Public License
    along with GPUMD.  If not, see <http://www.gnu.org/licenses/>.
*/

#pragma once
#include "structure.cuh"
#include "utilities/gpu_vector.cuh"
#include <vector>
class Parameters;

class Dataset
{
public:
  int Nc;             // number of configurations
  int N;              // total number of atoms (sum of Na[])
  int max_Na;         // number of atoms in the largest configuration
  int max_NN_radial;  // radial neighbor list size
  int max_NN_angular; // angular neighbor list size

  GPU_Vector<int> Na;          // number of atoms in each configuration
  GPU_Vector<int> Na_sum;      // prefix sum of Na
  std::vector<int> Na_cpu;     // number of atoms in each configuration
  std::vector<int> Na_sum_cpu; // prefix sum of Na_cpu

  GPU_Vector<int> type;           // atom type (0, 1, 2, 3, ...)
  GPU_Vector<float> r;            // position
  GPU_Vector<float> box;          // (expanded) box and inverse box (18 components)
  GPU_Vector<float> box_original; // (original) box (9 components)
  GPU_Vector<int> num_cell;       // number of cells in the expanded box (3 components)

  GPU_Vector<float> energy;      // calculated energy in GPU
  GPU_Vector<float> virial;      // calculated virial in GPU
  GPU_Vector<float> force;       // calculated force in GPU
  std::vector<float> energy_cpu; // calculated energy in CPU
  std::vector<float> virial_cpu; // calculated virial in CPU
  std::vector<float> force_cpu;  // calculated force in CPU

  GPU_Vector<float> energy_ref_gpu;  // reference energy in GPU
  GPU_Vector<float> virial_ref_gpu;  // reference virial in GPU
  GPU_Vector<float> force_ref_gpu;   // reference force in GPU
  std::vector<float> energy_ref_cpu; // reference energy in CPU
  std::vector<float> virial_ref_cpu; // reference virial in CPU
  std::vector<float> force_ref_cpu;  // reference force in CPU
  std::vector<float> weight_cpu;     // configuration weight in CPU

  GPU_Vector<float> type_weight_gpu; // relative force weight for different atom types (GPU)

  std::vector<float> error_cpu; // error in energy, virial, or force
  GPU_Vector<float> error_gpu;  // error in energy, virial, or force

  std::vector<Structure> structures;

<<<<<<< HEAD
  void construct(
    char*, Parameters& para, std::vector<Structure>& structures, int n1, int n2, int device_id);
  float get_rmse_force(Parameters& para, const bool use_weight, int device_id);
  float get_rmse_energy(
    float& energy_shift_per_structure, const bool use_weight, const bool do_shift, int device_id);
  float get_rmse_virial(Parameters& para, const bool use_weight, int device_id);
=======
  void
  construct(Parameters& para, std::vector<Structure>& structures, int n1, int n2, int device_id);
  float get_rmse_force(Parameters& para, const bool use_weight, int device_id);
  float get_rmse_energy(
    float& energy_shift_per_structure, const bool use_weight, const bool do_shift, int device_id);
  float get_rmse_virial(const bool use_weight, int device_id);
>>>>>>> a07140e5

private:
  void copy_structures(std::vector<Structure>& structures_input, int n1, int n2);
  void find_Na();
  void initialize_gpu_data(Parameters& para);
  void find_neighbor(Parameters& para);
};<|MERGE_RESOLUTION|>--- conflicted
+++ resolved
@@ -61,21 +61,12 @@
 
   std::vector<Structure> structures;
 
-<<<<<<< HEAD
-  void construct(
-    char*, Parameters& para, std::vector<Structure>& structures, int n1, int n2, int device_id);
-  float get_rmse_force(Parameters& para, const bool use_weight, int device_id);
-  float get_rmse_energy(
-    float& energy_shift_per_structure, const bool use_weight, const bool do_shift, int device_id);
-  float get_rmse_virial(Parameters& para, const bool use_weight, int device_id);
-=======
   void
   construct(Parameters& para, std::vector<Structure>& structures, int n1, int n2, int device_id);
   float get_rmse_force(Parameters& para, const bool use_weight, int device_id);
   float get_rmse_energy(
     float& energy_shift_per_structure, const bool use_weight, const bool do_shift, int device_id);
   float get_rmse_virial(const bool use_weight, int device_id);
->>>>>>> a07140e5
 
 private:
   void copy_structures(std::vector<Structure>& structures_input, int n1, int n2);
